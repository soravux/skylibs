import pytest
import math
import numpy as np

from envmap import projections as t
from envmap import environmentmap as env
from envmap.environmentmap import SUPPORTED_FORMATS


# pytest [-s] [-k test_projections_cube]

@pytest.mark.parametrize("coordinate_UV, coordinate_XYZR", 
    [
        # ( coordinate_UV(u,v), coordinate_XYZ(x,y,z,r) )
        
        # Diagonal
        ((0.1, 0.1), (float('nan'), float('nan'), float('nan'), False)),    
        ((0.25, 0.25), (-0.6666666666666666, 0.6666666666666666, -0.3333333333333333, True)),    
        ((0.5, 0.5), (0., -0.70710678, -0.70710678, True)),
        ((0.75, 0.75), (float('nan'), float('nan'), float('nan'), False)), 
        ((0.9, 0.9), (float('nan'), float('nan'), float('nan'), False)),

        # Random
        ((0.6, 0.3), (0.4574957109978137, 0.45749571099781405, -0.7624928516630234, True)),
        ((0.3, 0.6), (float('nan'), float('nan'), float('nan'), False)),
    ]
)
def test_projections_cube(coordinate_UV, coordinate_XYZR):
    X, Y, Z, R = coordinate_XYZR
    U, V = coordinate_UV

    # --- Singular float coordinates --- #
    if R == True:
        u, v = t.world2cube(X, Y, Z)
        assert type(u) == float
        assert type(v) == float
        assert u == pytest.approx(U, abs=1e-6)
        assert v == pytest.approx(V, abs=1e-6)

    x, y, z, r = t.cube2world(U, V)
    assert type(x) == float
    assert type(y) == float
    assert type(z) == float
    assert type(r) == bool
    assert r == R
    np.testing.assert_almost_equal(x, X, decimal=6)
    np.testing.assert_almost_equal(y, Y, decimal=6)
    np.testing.assert_almost_equal(z, Z, decimal=6)
        
    # --- Array of float coordinates --- #
    U_, V_ = np.array([U, U, U]), np.array([V, V, V])
    X_, Y_, Z_, R_ = np.array([X, X, X]), np.array([Y, Y, Y]), np.array([Z, Z, Z]), np.array([R, R, R])

    if R == True:    
        u_, v_ = t.world2cube(X_, Y_, Z_)
        assert type(u_) == np.ndarray
        assert type(v_) == np.ndarray
        assert u_ == pytest.approx(U_, abs=1e-6)
        assert v_ == pytest.approx(V_, abs=1e-6)

    x_, y_, z_, r_ = t.cube2world(U_, V_)
    assert type(x_) == np.ndarray
    assert type(y_) == np.ndarray
    assert type(z_) == np.ndarray
    assert type(r_) == np.ndarray
    assert (r_ == R_).all()
    np.testing.assert_almost_equal(x_, X_, decimal=6)
    np.testing.assert_almost_equal(y_, Y_, decimal=6)
    np.testing.assert_almost_equal(z_, Z_, decimal=6)


<<<<<<< HEAD
@pytest.mark.parametrize("format_", SUPPORTED_FORMATS)
def test_projections_pixel(format_):

    e = env.EnvironmentMap(8, format_, channels=2)

    # Meshgrid of Normalized Coordinates
    cols = np.linspace(0, 1, e.data.shape[1]*2 + 1)
    rows = np.linspace(0, 1, e.data.shape[0]*2 + 1)
    cols = cols[1::2]
    rows = rows[1::2]
    u, v = np.meshgrid(cols, rows)

    # Meshgrid of M*N image Coordinates
    cols = np.linspace(0, e.data.shape[1]-1, e.data.shape[1])
    rows = np.linspace(0, e.data.shape[0]-1, e.data.shape[0])
    U, V = np.meshgrid(cols, rows)

    # pixel2world(U,V)
    x, y, z, v = e.image2world(u,v)
    x_, y_, z_, v_ = e.pixel2world(U, V)

    np.testing.assert_array_almost_equal(x, x_, decimal=6)
    np.testing.assert_array_almost_equal(y, y_, decimal=6)
    np.testing.assert_array_almost_equal(z, z_, decimal=6)
    np.testing.assert_array_equal(v,v_)

    # world2pixel(x,y,z)
    U_, V_ = e.world2pixel(x,y,z)

    np.testing.assert_array_equal(U_[v], U[v])
    np.testing.assert_array_equal(V_[v], V[v])
=======
@pytest.mark.parametrize("format_", env.SUPPORTED_FORMATS)
def test_projections_pixel(format_):
    e = env.EnvironmentMap(64, format_, channels=2)

    # Meshgrid of Normalized Coordinates 
    u, v = e.imageCoordinates()

    # Meshgrid of M*N image Coordinates 
    cols = np.linspace(0, e.data.shape[1] - 1, e.data.shape[1])
    rows = np.linspace(0, e.data.shape[0] - 1, e.data.shape[0])
    U, V = np.meshgrid(cols, rows)

    x, y, z, valid = e.image2world(u, v)
    x_, y_, z_, valid_ = e.pixel2world(U, V)

    np.testing.assert_array_almost_equal(x[valid], x_[valid_], decimal=5)
    np.testing.assert_array_almost_equal(y[valid], y_[valid_], decimal=5)
    np.testing.assert_array_almost_equal(z[valid], z_[valid_], decimal=5)
    np.testing.assert_array_equal(valid, valid_)

    # world2pixel(x,y,z)
    U_, V_ = e.world2pixel(x, y, z)

    np.testing.assert_array_equal(U_[valid_], U[valid_])
    np.testing.assert_array_equal(V_[valid_], V[valid_])


@pytest.mark.parametrize("format_", env.SUPPORTED_FORMATS)
def test_projections_image(format_):

    e = env.EnvironmentMap(64, format_, channels=2)

    # Meshgrid of Normalized Coordinates 
    cols = np.linspace(0, 1, e.data.shape[1]*2 + 1)[1::2]
    rows = np.linspace(0, 1, e.data.shape[0]*2 + 1)[1::2]
    u, v = np.meshgrid(cols, rows)

    # image2world(U,V)
    x, y, z, valid = e.image2world(u, v)

    # world2image(x,y,z)
    u_, v_ = e.world2image(x, y, z)

    np.testing.assert_array_almost_equal(u[valid], u_[valid], decimal=5)
    np.testing.assert_array_almost_equal(v[valid], v_[valid], decimal=5)
>>>>>>> af36e402
<|MERGE_RESOLUTION|>--- conflicted
+++ resolved
@@ -69,39 +69,6 @@
     np.testing.assert_almost_equal(z_, Z_, decimal=6)
 
 
-<<<<<<< HEAD
-@pytest.mark.parametrize("format_", SUPPORTED_FORMATS)
-def test_projections_pixel(format_):
-
-    e = env.EnvironmentMap(8, format_, channels=2)
-
-    # Meshgrid of Normalized Coordinates
-    cols = np.linspace(0, 1, e.data.shape[1]*2 + 1)
-    rows = np.linspace(0, 1, e.data.shape[0]*2 + 1)
-    cols = cols[1::2]
-    rows = rows[1::2]
-    u, v = np.meshgrid(cols, rows)
-
-    # Meshgrid of M*N image Coordinates
-    cols = np.linspace(0, e.data.shape[1]-1, e.data.shape[1])
-    rows = np.linspace(0, e.data.shape[0]-1, e.data.shape[0])
-    U, V = np.meshgrid(cols, rows)
-
-    # pixel2world(U,V)
-    x, y, z, v = e.image2world(u,v)
-    x_, y_, z_, v_ = e.pixel2world(U, V)
-
-    np.testing.assert_array_almost_equal(x, x_, decimal=6)
-    np.testing.assert_array_almost_equal(y, y_, decimal=6)
-    np.testing.assert_array_almost_equal(z, z_, decimal=6)
-    np.testing.assert_array_equal(v,v_)
-
-    # world2pixel(x,y,z)
-    U_, V_ = e.world2pixel(x,y,z)
-
-    np.testing.assert_array_equal(U_[v], U[v])
-    np.testing.assert_array_equal(V_[v], V[v])
-=======
 @pytest.mark.parametrize("format_", env.SUPPORTED_FORMATS)
 def test_projections_pixel(format_):
     e = env.EnvironmentMap(64, format_, channels=2)
@@ -147,4 +114,3 @@
 
     np.testing.assert_array_almost_equal(u[valid], u_[valid], decimal=5)
     np.testing.assert_array_almost_equal(v[valid], v_[valid], decimal=5)
->>>>>>> af36e402
