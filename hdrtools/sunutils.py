import numpy as np
import scipy, scipy.misc, scipy.ndimage, scipy.ndimage.filters
import scipy.spatial, scipy.interpolate, scipy.spatial.distance
from scipy.ndimage.interpolation import map_coordinates as map_coords

from pysolar import solar

import envmap


def findBrightestSpot(image, minpct=99.99):
    """
    Find the sun position (in pixels, in the current projection) using the image.
    """
    # Gaussian filter
    filteredimg = scipy.ndimage.filters.gaussian_filter(image, (5, 5, 0))

    # Intensity image
<<<<<<< HEAD
    if filteredimg.ndim == 2 or filteredimg.shape[2] > 1:
        intensityimg = np.dot( filteredimg[:,:,:3], [.299, .587, .114] )
    else:
        intensityimg = filteredimg

    # Look for the value a the *minpct* percentage and threshold at this value
    # We do not take into account the pixels with a value of 0
    minval = np.percentile(intensityimg[intensityimg > 0], minpct)
    thresholdmap = intensityimg > minval
=======
    intensityimg = 0.299 * filteredimg[..., 0] + 0.587 * filteredimg[..., 1] + 0.114 * filteredimg[..., 2]
    intensityimg[~np.isfinite(intensityimg)] = 0

    # Look for the value a the *minpct* percentage and threshold at this value
    # We do not take into account the pixels with a value of 0
    minval = np.percentile(intensityimg[envmapInput.data[..., 0] > 0], minpct)
    thresholdmap = intensityimg >= minval
>>>>>>> ba132bee

    # Label the regions in the thresholded image
    labelarray, n = scipy.ndimage.measurements.label(thresholdmap, np.ones((3, 3), dtype="bool8"))

    # Find the size of each of them
    funcsize = lambda x: x.size
    patchsizes = scipy.ndimage.measurements.labeled_comprehension(intensityimg,
                                                                  labelarray,
                                                                  index=np.arange(1, n+1),
                                                                  func=funcsize,
                                                                  out_dtype=np.uint32,
                                                                  default=0.0)

    # Find the biggest one (we must add 1 because the label 0 is the background)
    biggestPatchIdx = np.argmax(patchsizes) + 1

    # Obtain the center of mass of the said biggest patch (we suppose that it is the sun)
    centerpos = scipy.ndimage.measurements.center_of_mass(intensityimg, labelarray, biggestPatchIdx)

    return centerpos


def sunPosFromEnvmap(envmapInput):
    """
    Find the azimuth and elevation of the sun using the environnement map provided.
    Return a tuple containing (elevation, azimuth)
    """
    c = findBrightestSpot(envmapInput.data)
    u, v = c[1] / envmapInput.data.shape[1], c[0] / envmapInput.data.shape[0]

    x, y, z, _ = envmapInput.image2world(u, v)

    elev = np.arcsin(y)
    azim = np.arctan2(x, -z)

    return elev, azim


def sunPosFromCoord(latitude, longitude, time_, elevation=0):
    """
    Find azimuth annd elevation of the sun using the pysolar library.
    Takes latitude(deg), longitude(deg) and a datetime object.
    Return tuple conaining (elevation, azimuth)

    TODO verify if timezone influences the results.
    """
    # import datetime
    # time_ = datetime.datetime(2014, 10, 11, 9, 55, 28)
    azim = solar.get_azimuth(latitude, longitude, time_, elevation)
    alti = solar.get_altitude(latitude, longitude, time_, elevation)

    # Convert to radians
    azim = np.radians(-azim)
    elev = np.radians(90-alti)

    if azim > np.pi: azim = azim - 2*np.pi
    if elev > np.pi: elev = elev - 2*np.pi

    return elev, azim<|MERGE_RESOLUTION|>--- conflicted
+++ resolved
@@ -12,29 +12,23 @@
     """
     Find the sun position (in pixels, in the current projection) using the image.
     """
+    if isinstance(image, envmap.EnvironmentMap):
+        image = image.data
+
     # Gaussian filter
     filteredimg = scipy.ndimage.filters.gaussian_filter(image, (5, 5, 0))
 
     # Intensity image
-<<<<<<< HEAD
     if filteredimg.ndim == 2 or filteredimg.shape[2] > 1:
         intensityimg = np.dot( filteredimg[:,:,:3], [.299, .587, .114] )
     else:
         intensityimg = filteredimg
+    intensityimg[~np.isfinite(intensityimg)] = 0
 
     # Look for the value a the *minpct* percentage and threshold at this value
     # We do not take into account the pixels with a value of 0
     minval = np.percentile(intensityimg[intensityimg > 0], minpct)
-    thresholdmap = intensityimg > minval
-=======
-    intensityimg = 0.299 * filteredimg[..., 0] + 0.587 * filteredimg[..., 1] + 0.114 * filteredimg[..., 2]
-    intensityimg[~np.isfinite(intensityimg)] = 0
-
-    # Look for the value a the *minpct* percentage and threshold at this value
-    # We do not take into account the pixels with a value of 0
-    minval = np.percentile(intensityimg[envmapInput.data[..., 0] > 0], minpct)
     thresholdmap = intensityimg >= minval
->>>>>>> ba132bee
 
     # Label the regions in the thresholded image
     labelarray, n = scipy.ndimage.measurements.label(thresholdmap, np.ones((3, 3), dtype="bool8"))
