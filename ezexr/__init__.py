--- conflicted
+++ resolved
@@ -94,13 +94,8 @@
 
     # Convert to strings
     # TODO: Investigate the side-effects of the float cast
-<<<<<<< HEAD
     R, G, B = [ x.astype(numpy_pixformat).tostring() for x in [arr[:,:,0], arr[:,:,1], arr[:,:,2]] ]
     #(R, G, B) = [ array.array('f', Chan).tostring() for Chan in (arr[:,:,0], arr[:,:,1], arr[:,:,2]) ]
-=======
-    R, G, B = [ x.astype(numpy_pixformat).tobytes() for x in [arr[:,:,0], arr[:,:,1], arr[:,:,2]] ]
->>>>>>> ea8c4a9f
-
 
     outHeader = OpenEXR.Header(w, h)
     outHeader['compression'] = imath_compression        # Apply compression
