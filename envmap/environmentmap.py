import numpy as np
from numpy import logical_and as land, logical_or as lor
from scipy.ndimage.interpolation import map_coordinates, zoom

from hdrio import imread

from .tetrahedronSolidAngle import tetrahedronSolidAngle


SUPPORTED_FORMATS = [
    'angular',
    'skyangular',
    'latlong',
    'sphere',
    'cube',
]

ROTATION_FORMATS = [
    'DCM',
    'EA###',    # TODO
    'EV',       # TODO
    'Q',        # TODO
]

eps = 2**-52


class EnvironmentMap:
    """
.. todo::

    * Move world2* and *2world to transforms.py

    """
    def __init__(self, im, format_):
        """
        Creates an EnvironmentMap.

        :param im: Image to be converted to an EnvironmentMap
        :param format_: EnvironmentMap format. Can be `Angular`, ...
        :type im: float, numpy array
        :type format_: string
        """
        assert format_.lower() in SUPPORTED_FORMATS, (
            "Unknown format: {}".format(format_))

        self.format_ = format_.lower()
        self.backgroundColor = np.array([0, 0, 0])

        if isinstance(im, str):
            # We received the filename
            self.data = imread(im)
        elif isinstance(im, int):
            # We received a single scalar
            if self.format_ == 'latlong':
                self.data = np.zeros((im, im*2))
            elif self.format_ == 'cube':
                self.data = np.zeros((im, round(3/4*im)))
            else:
                self.data = np.zeros((im, im))
        elif type(im).__module__ == np.__name__:
            # We received a numpy array
            self.data = np.asarray(im, dtype='double')
        else:
            raise Exception('Could not understand input. Please prove a '
                            'filename, a size or an image.')

        # Ensure size is valid
        if self.format_ in ['sphere', 'angular', 'skysphere', 'skyangular']:
            assert self.data.shape[0] == self.data.shape[1], (
                "Sphere/Angular formats must have the same width/height")

    def solidAngles(self):
        """Computes the solid angle subtended by each pixel."""

        # Compute coordinates of pixel borders
        cols = np.linspace(0, 1, self.data.shape[1] + 1)
        rows = np.linspace(0, 1, self.data.shape[0] + 1)

        u, v = np.meshgrid(cols, rows)
        dx, dy, dz, _ = self.image2world(u, v)

        # Split each pixel into two triangles and compute the solid angle
        # subtended by the two tetrahedron
        a = np.vstack((dx[:-1,:-1].ravel(), dy[:-1,:-1].ravel(), dz[:-1,:-1].ravel()))
        b = np.vstack((dx[:-1,1:].ravel(), dy[:-1,1:].ravel(), dz[:-1,1:].ravel()))
        c = np.vstack((dx[1:,:-1].ravel(), dy[1:,:-1].ravel(), dz[1:,:-1].ravel()))
        d = np.vstack((dx[1:,1:].ravel(), dy[1:,1:].ravel(), dz[1:,1:].ravel()))
        omega = tetrahedronSolidAngle(a, b, c)
        omega += tetrahedronSolidAngle(a, b, d)
        
        # Get pixel center coordinates

        _, _, _, valid = self.worldCoordinates()
        omega[~valid.ravel()] = np.nan
        
        return omega.reshape(self.data)

    def imageCoordinates(self):
        """Returns the (u, v) coordinates for each pixel center."""
        cols = np.linspace(0, 1, self.data.shape[1]*2 + 1)
        rows = np.linspace(0, 1, self.data.shape[0]*2 + 1)

        cols = cols[1::2]
        rows = rows[1::2]

        return [d.astype('float32') for d in np.meshgrid(cols, rows)]

    def worldCoordinates(self):
        """Returns the (x, y, z) world coordinates for each pixel center."""
        u, v = self.imageCoordinates()
        x, y, z, valid = self.image2world(u, v)
        return x, y, z, valid

    def image2world(self, u, v):
        """Returns the (x, y, z) coordinates in the [-1, 1] interval."""
        func = {
            'angular': self.angular2world,
            'skyangular': self.skyangular2world,
            'latlong': self.latlong2world,
            'sphere': self.sphere2world,
            'cube': self.cube2world,
        }.get(self.format_)
        return func(u, v)

    def world2image(self, x, y, z):
        """Returns the (u, v) coordinates (in the [0, 1] interval)."""
        func = {
            'angular': self.world2angular,
            'skyangular': self.world2skyangular,
            'latlong': self.world2latlong,
            'sphere': self.world2sphere,
            'cube': self.world2cube,
        }.get(self.format_)
        return func(x, y, z)

    def interpolate(self, u, v, valid, method='linear'):
        """"Interpolate to get the desired pixel values."""
        target = np.vstack((v.flatten()*self.data.shape[0], u.flatten()*self.data.shape[1]))

        # Repeat the first and last rows/columns for interpolation purposes
        h, w, d = self.data.shape
        source = np.empty((h + 2, w + 2, d))
        source[1:-1, 1:-1] = self.data
        source[0,1:-1] = self.data[0,:]; source[0,0] = self.data[0,0]; source[0,-1] = self.data[0,-1]
        source[-1,1:-1] = self.data[-1,:]; source[-1,0] = self.data[-1,0]; source[-1,-1] = self.data[-1,-1]
        source[1:-1,0] = self.data[:,0]
        source[1:-1,-1] = self.data[:,-1]

        data = np.zeros((u.shape[0], u.shape[1], self.data.shape[2]))
        for c in range(self.data.shape[2]):
            interpdata = map_coordinates(source[:,:,c], target, cval=np.nan, order=1)
            data[:,:,c] = interpdata.reshape(data.shape[0], data.shape[1])
        self.data = data

        # In original: valid &= ~isnan(data)...
        # I haven't included it here because it may mask potential problems...
        self.setBackgroundColor(self.backgroundColor, valid)

    def setBackgroundColor(self, color, valid):
        """Sets the area defined by valid to color."""
        assert valid.dtype == 'bool', "`valid` must be a boolean array."
        assert valid.shape[:2] == self.data.shape[:2], "`valid` must be the same size as the EnvironmentMap."

        self.backgroundColor = np.asarray(color)

        for c in range(self.data.shape[2]):
            self.data[:,:,c][np.invert(valid)] = self.backgroundColor[c]

    def convertTo(self, targetFormat, targetDim=None):
        """
        Convert to another format.

        :param targetFormat: Target format.
        :param targetDim: Target dimension.
        :type targetFormat: string
        :type targetFormat: integer

.. todo::

    Support targetDim

        """
        assert targetFormat.lower() in SUPPORTED_FORMATS, (
            "Unknown format: {}".format(targetFormat))

        if not targetDim:
            # By default, number of rows
            targetDim = self.data.shape[0]

        eTmp = EnvironmentMap(targetDim, targetFormat)
        dx, dy, dz, valid = eTmp.worldCoordinates()
        u, v = self.world2image(dx, dy, dz)
        self.format_ = targetFormat.lower()
        self.interpolate(u, v, valid)

    def rotate(self, format, input_):
        """
        Rotate the environment map.

        :param format: Rotation type
        :param input: Rotation information (currently only 3x3 numpy matrix)
        """
        assert format.upper() in ROTATION_FORMATS, "Unknown rotation type '{}'".format(format)
        dx, dy, dz, valid = self.worldCoordinates()

        ptR = np.dot(input_, np.vstack((dx.flatten(), dy.flatten(), dz.flatten())))
        dx, dy, dz = ptR[0].reshape(dx.shape), ptR[1].reshape(dy.shape), ptR[2].reshape(dz.shape)

        dx[dx < -1.] = -1.
        dy[dy < -1.] = -1.
        dz[dz < -1.] = -1.
        dx[dx > 1.] = 1.
        dy[dy > 1.] = 1.
        dz[dz > 1.] = 1.

        u, v = self.world2image(dx, dy, dz)
        self.interpolate(u, v, valid)

    def resize(self, targetSize, order=1):
        """
        Resize the current environnement map to targetSize.
        targetSize can be a tuple or a single number, in which case the same factor is assumed
        for both u and v.
        If 0 < targetSize < 1, treat it as a ratio
        If targetSize > 1, treat it as new dimensions to use
        """
        if not isinstance(targetSize, tuple):
            targetSize = (targetSize, targetSize)

        _size = []
        for i in range(2):
            _size.append(targetSize[i] / self.data.shape[i] if targetSize[i] > 1. else targetSize[i])

        if len(self.data.shape) > 2:
            _size.append(1.0)   # To ensure we do not "scale" the color axis...

<<<<<<< HEAD
        self.data = scipy.ndimage.interpolation.zoom(self.data, _size, order=1)
        
=======
        self.data = zoom(self.data, _size, order=order)


>>>>>>> a2c78d78
    def intensity(self):
        """
        Returns intensity-version of the environment map.
        This function assumes the CCIR 601 standard to perform internsity conversion.
        """
        assert len(self.data.shape) == 3 and self.data.shape[2] == 3, "Image already in intensity-only!"
        return EnvironmentMap(0.299 * self.data[...,0] + 0.587 * self.data[...,1] + 0.114 * self.data[...,2],
                              self.format_)

    def world2latlong(self, x, y, z):
        """Get the (u, v) coordinates of the point defined by (x, y, z) for
        a latitude-longitude map."""
        u = 1 + (1/np.pi) * np.arctan2(x, -z)
        v = (1/np.pi) * np.arccos(y)
        # because we want [0,1] interval
        u = u/2
        return u, v

    def world2angular(self, x, y, z):
        """Get the (u, v) coordinates of the point defined by (x, y, z) for
        an angular map."""
        # world -> angular
        denum = (2*np.pi*np.sqrt(x**2 + y**2))+eps
        rAngular = np.arccos(-z) / denum
        v = 1/2-rAngular*y
        u = 1/2+rAngular*x
        return u, v

    def latlong2world(self, u, v):
        """Get the (x, y, z, valid) coordinates of the point defined by (u, v)
        for a latlong map."""
        u = u*2

        # lat-long -> world
        thetaLatLong = np.pi*(u-1)
        phiLatLong = np.pi*v

        x = np.sin(phiLatLong)*np.sin(thetaLatLong)
        y = np.cos(phiLatLong)
        z = -np.sin(phiLatLong)*np.cos(thetaLatLong)

        valid = np.ones(x.shape, dtype='bool')
        return x, y, z, valid

    def angular2world(self, u, v):
        """Get the (x, y, z, valid) coordinates of the point defined by (u, v)
        for an angular map."""
        # angular -> world
        thetaAngular = np.arctan2(-2*v+1, 2*u-1)
        phiAngular = np.pi*np.sqrt((2*u-1)**2 + (2*v-1)**2)

        x = np.sin(phiAngular)*np.cos(thetaAngular)
        y = np.sin(phiAngular)*np.sin(thetaAngular)
        z = -np.cos(phiAngular)

        r = (u-0.5)**2 + (v-0.5)**2
        valid = r <= .25 # .5**2

        return x, y, z, valid

    def skyangular2world(self, u, v):
        """Get the (x, y, z, valid) coordinates of the point defined by (u, v)
        for a sky angular map."""
        # skyangular -> world
        thetaAngular = np.arctan2(-2*v+1, 2*u-1) # azimuth
        phiAngular = np.pi/2*np.sqrt((2*u-1)**2 + (2*v-1)**2) # zenith

        x = np.sin(phiAngular)*np.cos(thetaAngular)
        z = np.sin(phiAngular)*np.sin(thetaAngular)
        y = np.cos(phiAngular)

        r = (u-0.5)**2 + (v-0.5)**2
        valid = r <= .25 # .5^2

        return x, y, z, valid

    def world2skyangular(self, x, y, z):
        """Get the (u, v) coordinates of the point defined by (x, y, z) for
        a sky angular map."""
        # world -> skyangular
        thetaAngular = np.arctan2(x, z) # azimuth
        phiAngular = np.arctan2(np.sqrt(x**2+z**2), y) # zenith

        r = phiAngular/(np.pi/2);

        u = r*np.sin(thetaAngular)/2+1/2
        v = 1/2-r*np.cos(thetaAngular)/2

        return u, v

    def sphere2world(self, u, v):
        """Get the (x, y, z, valid) coordinates of the point defined by (u, v)
        for the sphere map."""
        u = u*2 - 1
        v = v*2 - 1

        # sphere -> world
        r = sqrt(u**2 + v**2)
        theta = np.arctan2(u, -v)

        phi = np.zeros(theta.shape)
        valid = r <= 1
        phi[valid] = 2*np.arcsin(r[valid])

        x = np.sin(phi)*np.sin(theta)
        y = np.sin(phi)*np.cos(theta)
        z = -np.cos(phi)
        return x, y, z, valid

    def world2sphere(self, x, y, z):
        # world -> sphere
        denum = (2*np.sqrt(x**2 + y**2)) + eps
        r = np.sin(.5*np.arccos(-z)) / denum

        u = .5 + r*x
        v = .5 - r*y

        return u, v

    def world2cube(self, x, y, z):
        # world -> cube
        u = np.zeros(x.shape)
        v = np.zeros(x.shape)

        # forward
        indForward = np.nonzero(land(land(z <= 0, z <= -np.abs(x)), z <= -np.abs(y)))
        u[indForward] = 1.5 - 0.5 * x[indForward] / z[indForward]
        v[indForward] = 1.5 + 0.5 * y[indForward] / z[indForward]

        # backward
        indBackward = np.nonzero(land(land(z >= 0,  z >= np.abs(x)),  z >= np.abs(y)))
        u[indBackward] = 1.5 + 0.5 * x[indBackward] / z[indBackward]
        v[indBackward] = 3.5 + 0.5 * y[indBackward] / z[indBackward]

        # down
        indDown = np.nonzero(land(land(y <= 0,  y <= -np.abs(x)),  y <= -np.abs(z)))
        u[indDown] = 1.5 - 0.5 * x[indDown] / y[indDown]
        v[indDown] = 2.5 - 0.5 * z[indDown] / y[indDown]

        # up
        indUp = np.nonzero(land(land(y >= 0,  y >= np.abs(x)),  y >= np.abs(z)))
        u[indUp] = 1.5 + 0.5 * x[indUp] / y[indUp]
        v[indUp] = 0.5 - 0.5 * z[indUp] / y[indUp]

        # left
        indLeft = np.nonzero(land(land(x <= 0,  x <= -np.abs(y)),  x <= -np.abs(z)))
        u[indLeft] = 0.5 + 0.5 * z[indLeft] / x[indLeft]
        v[indLeft] = 1.5 + 0.5 * y[indLeft] / x[indLeft]

        # right
        indRight = np.nonzero(land(land(x >= 0,  x >= np.abs(y)),  x >= np.abs(z)))
        u[indRight] = 2.5 + 0.5 * z[indRight] / x[indRight]
        v[indRight] = 1.5 - 0.5 * y[indRight] / x[indRight]

        # bring back in the [0,1] intervals
        u = u/3
        v = v/4
        return u, v

    def cube2world(self, u, v):
        # [u,v] = meshgrid(0:3/(3*dim-1):3, 0:4/(4*dim-1):4);
        # u and v are in the [0,1] interval, so put them back to [0,3]
        # and [0,4]
        u = u*3
        v = v*4

        x = np.zeros(u.shape); y = np.zeros(u.shape); z = np.zeros(u.shape)
        valid = np.zeros(u.shape, dtype='bool')

        # up
        indUp = land(land(u >= 1, u < 2), v < 1)
        x[indUp] = (u[indUp] - 1.5) * 2
        y[indUp] = 1
        z[indUp] = (v[indUp] - 0.5) * -2

        # left
        indLeft = land(land(u < 1, v >= 1), v < 2)
        x[indLeft] = -1
        y[indLeft] = (v[indLeft] - 1.5) * -2
        z[indLeft] = (u[indLeft] - 0.5) * -2

        # forward
        indForward = land(land(land(u >= 1, u < 2), v >= 1), v < 2)
        x[indForward] = (u[indForward] - 1.5) * 2
        y[indForward] = (v[indForward] - 1.5) * -2
        z[indForward] = -1

        # right
        indRight = land(land(u >= 2, v >= 1), v < 2)
        x[indRight] = 1
        y[indRight] = (v[indRight] - 1.5) * -2
        z[indRight] = (u[indRight] - 2.5) * 2

        # down
        indDown = land(land(land(u >= 1, u < 2), v >= 2), v < 3)
        x[indDown] = (u[indDown] - 1.5) * 2
        y[indDown] = -1
        z[indDown] = (v[indDown] - 2.5) * 2

        # backward
        indBackward = land(land(u >= 1, u < 2), v >= 3)
        x[indBackward] = (u[indBackward] - 1.5) * 2
        y[indBackward] = (v[indBackward] - 3.5) * 2
        z[indBackward] = 1

        # normalize
        norm = np.sqrt(x**2 + y**2 + z**2)#np.hypot(x, y, z) #sqrt(x.^2 + y.^2 + z.^2);
        x = x / norm;
        y = y / norm;
        z = z / norm;

        # return valid indices
        valid_ind = lor(lor(lor(indUp, indLeft), lor(indForward, indRight)), lor(indDown, indBackward))
        valid[valid_ind] = 1;
        return x, y, z, valid<|MERGE_RESOLUTION|>--- conflicted
+++ resolved
@@ -235,14 +235,8 @@
         if len(self.data.shape) > 2:
             _size.append(1.0)   # To ensure we do not "scale" the color axis...
 
-<<<<<<< HEAD
-        self.data = scipy.ndimage.interpolation.zoom(self.data, _size, order=1)
-        
-=======
         self.data = zoom(self.data, _size, order=order)
 
-
->>>>>>> a2c78d78
     def intensity(self):
         """
         Returns intensity-version of the environment map.
